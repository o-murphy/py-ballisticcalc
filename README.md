# BallisticCalculator

LGPL library for small arms ballistic calculations based on point-mass (3 DoF) plus spin drift.

[![license]][LGPL-3]
[![pypi]][PyPiUrl]
[![pypi-pre]][pypi-pre-url]
[![downloads]][pepy]
[![downloads/month]][pepy]
[![coverage]][coverage]
[![py-versions]][sources]
[![Made in Ukraine]][SWUBadge]

[![Pytest RK4](https://github.com/o-murphy/py-ballisticcalc/actions/workflows/pytest-rk4-engine.yml/badge.svg)](https://github.com/o-murphy/py-ballisticcalc/actions/workflows/pytest-rk4-engine.yml)
[![Python Euler](https://github.com/o-murphy/py-ballisticcalc/actions/workflows/pytest-euler-engine.yml/badge.svg)](https://github.com/o-murphy/py-ballisticcalc/actions/workflows/pytest-euler-engine.yml)
[![Pytest Euler (Cython)](https://github.com/o-murphy/py-ballisticcalc/actions/workflows/pytest-cythonized-euler-engine.yml/badge.svg)](https://github.com/o-murphy/py-ballisticcalc/actions/workflows/pytest-cythonized-euler-engine.yml)
[![Pytest RK4 (Cython)](https://github.com/o-murphy/py-ballisticcalc/actions/workflows/pytest-cythonized-rk4-engine.yml/badge.svg)](https://github.com/o-murphy/py-ballisticcalc/actions/workflows/pytest-cythonized-rk4-engine.yml)
[![Pytest Scipy](https://github.com/o-murphy/py-ballisticcalc/actions/workflows/pytest-scipy-engine.yml/badge.svg)](https://github.com/o-murphy/py-ballisticcalc/actions/workflows/pytest-scipy-engine.yml)

[sources]:
https://github.com/o-murphy/py-ballisticcalc

[license]:
https://img.shields.io/github/license/o-murphy/py-ballisticcalc?style=flat-square

[LGPL-3]:
https://opensource.org/licenses/LGPL-3.0-only

[pypi]:
https://img.shields.io/pypi/v/py-ballisticcalc?style=flat-square&logo=pypi

[PyPiUrl]:
https://pypi.org/project/py-ballisticcalc/

[pypi-pre]:
https://img.shields.io/github/v/release/o-murphy/py-ballisticcalc?include_prereleases&style=flat-square&logo=pypi&label=pypi%20pre

[pypi-pre-url]:
https://pypi.org/project/py-ballisticcalc/#history

[coverage]:
https://github.com/o-murphy/py-ballisticcalc/coverage.svg

[downloads]:
https://img.shields.io/pepy/dt/py-ballisticcalc?style=flat-square

[downloads/month]:
https://static.pepy.tech/personalized-badge/py-ballisticcalc?style=flat-square&period=month&units=abbreviation&left_color=grey&right_color=blue&left_text=downloads%2Fmonth

[pepy]:
https://pepy.tech/project/py-ballisticcalc

[py-versions]:
https://img.shields.io/pypi/pyversions/py-ballisticcalc?style=flat-square

[Made in Ukraine]:
https://img.shields.io/badge/made_in-Ukraine-ffd700.svg?labelColor=0057b7&style=flat-square

[SWUBadge]:
https://stand-with-ukraine.pp.ua

[DOCUMENTATION]:
https://o-murphy.github.io/py-ballisticcalc

### Contents

* **[Installation](#installation)**
    * [Latest stable](https://pypi.org/project/py-ballisticcalc/)

  [//]: # (  * [From sources]&#40;#installing-from-sources&#41;)
  [//]: # (  * [Clone and build]&#40;#clone-and-build&#41;)

* **[QuickStart](#quickstart)**

    * [Examples](#examples)
    * [Ballistic Concepts](#ballistic-concepts)
    * [Units](#units)
    * [Calculation Engines](#calculation-engines)

* **[Documentation][DOCUMENTATION]**
* **[Contributors](#contributors)**
* **[About project](#about-project)**

# Installation

## pip

```shell
pip install py-ballisticcalc

<<<<<<< HEAD
# Using precompiled backend (improves performance)
pip install "py-ballisticcalc[exts]"

# Using matplotlib and pandas uses additional dependencies
pip install "py-ballisticcalc[charts]"
```

## uv
=======
# Include compiled engines
pip install py-ballisticcalc[exts]

# Include support for charting and dataframes
pip install py-ballisticcalc[charts]
>>>>>>> b5d083f3

# Get everything, including the SciPy engine
pip install pyballistic[exts,charts,scipy]
```

----

# [QuickStart](https://o-murphy.github.io/py-ballisticcalc/latest/)

## [Examples](https://github.com/o-murphy/py-ballisticcalc/blob/master/examples/Examples.ipynb)
  * [Extreme Examples](https://github.com/o-murphy/py-ballisticcalc/blob/master/examples/ExtremeExamples.ipynb)

## [Ballistic Concepts](https://o-murphy.github.io/py-ballisticcalc/latest/concepts)
  * [Coordinates](https://o-murphy.github.io/py-ballisticcalc/latest/concepts/#coordinates)
  * [Slant / Look Angle](https://o-murphy.github.io/py-ballisticcalc/latest/concepts/#look-angle)
  * [Danger Space](https://o-murphy.github.io/py-ballisticcalc/latest/concepts/#danger-space)

## [Units](https://o-murphy.github.io/py-ballisticcalc/latest/concepts/unit)

Work in your preferred terms with easy conversions for the following dimensions and units:
* **Angular**: radian, degree, MOA, mil, mrad, thousandth, inch/100yd, cm/100m, o'clock
* **Distance**: inch, foot, yard, mile, nautical mile, mm, cm, m, km, line
* **Energy**: foot-pound, joule
* **Pressure**: mmHg, inHg, bar, hPa, PSI
* **Temperature**: Fahrenheit, Celsius, Kelvin, Rankine
* **Time**: second, minute, millisecond, microsecond, nanosecond, picosecond
* **Velocity**: m/s, km/h, ft/s, mph, knots
* **Weight**: grain, ounce, gram, pound, kilogram, newton


## [Calculation Engines](https://o-murphy.github.io/py-ballisticcalc/latest/concepts/engines)

Choose between different calculation engines, or build your own.  Included engines:

| Engine Name               |   Speed        | Dependencies    | Description                    |
|:--------------------------|:--------------:|:---------------:|:-------------------------------|
| `rk4_engine`              | Baseline (1x)  | None, default   | Runge-Kutta 4th-order integration  |
| `euler_engine`            |  0.5x (slower) | None            | Euler 1st-order integration |
| `verlet_engine`           |  0.7x (slower) | None            | Verlet 2nd-order integration |
| `cythonized_rk4_engine`   | 50x (faster)   | `[exts]`        | Compiled Runge-Kutta 4th-order |
| `cythonized_euler_engine` | 40x (faster)   | `[exts]`        | Compiled Euler integration |
| `scipy_engine`            | 10x (faster)   | `scipy`         | Advanced numerical methods |


# About project

The library provides trajectory calculation for ballistic projectiles launched by airguns, bows, firearms, artillery, etc.

The core point-mass (3DoF) ballistic model underlying this project was used on the earliest digital computers.  Robert McCoy (author of *Modern Exterior Ballistics*) implemented one in BASIC.  [JBM published code in C](https://www.jbmballistics.com/ballistics/downloads/downloads.shtml). Nikolay Gekht ported that to [C#](https://gehtsoft-usa.github.io/BallisticCalculator/web-content.html), extended it with formulas from Bryan Litz's _Applied Ballistics_, and ported it to [Go](https://godoc.org/github.com/gehtsoft-usa/go_ballisticcalc), while
Alexandre Trofimov implemented a calculator in [JavaScript](https://ptosis.ch/ebalka/ebalka.html).

This Python3 implementation has been expanded to support multiple ballistic coefficients and custom drag functions, such as those derived from Doppler radar data.

## Contributors

**This project exists thanks to all the people who contribute.**

<a href="https://github.com/o-murphy/py_ballisticcalc/graphs/contributors"><img height=32 src="https://contrib.rocks/image?repo=o-murphy/py_ballisticcalc" /></a>

Special thanks to:

* **[David Bookstaber](https://github.com/dbookstaber)** - Ballistics Expert <br>
*For help understanding and improving the functionality*
* **[Serhiy Yevtushenko](https://github.com/serhiy-yevtushenko)** - Applied Mathematician <br>
*For helping in consultations, testing, and improving edge case compatibility*
* **[Nikolay Gekht](https://github.com/nikolaygekht)** <br>
*For the source code in C# and GO-lang from which this project firstly was forked*

[//]: # (## Sister projects)

[//]: # ()

[//]: # (* **Py-BalCalc** - GUI App for [py_ballisticcalc]&#40;https://github.com/o-murphy/py_ballisticcalc&#41; solver library and profiles editor)

[//]: # (* **eBallistica** - Kivy based mobile App for ballistic calculations)

[//]: # ()

[//]: # (* <img align="center" height=32 src="https://github.com/JAremko/ArcherBC2/blob/main/resources/skins/sol-dark/icons/icon-frame.png?raw=true" /> [ArcherBC2]&#40;https://github.com/JAremko/ArcherBC2&#41; and [ArcherBC2 mobile]&#40;https://github.com/ApodemusSylvaticus/archerBC2_mobile&#41; - Ballistic profile editors)

[//]: # (  - *See also [a7p_transfer_example]&#40;https://github.com/JAremko/a7p_transfer_example&#41; or [a7p]&#40;https://github.com/o-murphy/a7p&#41; repo to get info about the ballistic profile format*)

## RISK NOTICE

This library performs approximate simulations of complex physical processes.
Therefore, the calculation results MUST NOT be considered as completely and reliably reflecting actual behavior of projectiles. While these results may be used for educational purpose, they must NOT be considered as reliable for the areas where incorrect calculation may cause making a wrong decision, financial harm, or can put a human life at risk.

THE CODE IS PROVIDED "AS IS", WITHOUT WARRANTY OF ANY KIND, EXPRESS OR IMPLIED, INCLUDING BUT NOT LIMITED TO THE WARRANTIES OF MERCHANTABILITY, FITNESS FOR A PARTICULAR PURPOSE AND NONINFRINGEMENT. IN NO EVENT SHALL THE AUTHORS OR COPYRIGHT HOLDERS BE LIABLE FOR ANY CLAIM, DAMAGES OR OTHER LIABILITY, WHETHER IN AN ACTION OF CONTRACT, TORT OR OTHERWISE, ARISING FROM, OUT OF OR IN CONNECTION WITH THE MATERIALS OR THE USE OR OTHER DEALINGS IN THE MATERIALS.
<|MERGE_RESOLUTION|>--- conflicted
+++ resolved
@@ -1,194 +1,183 @@
-# BallisticCalculator
-
-LGPL library for small arms ballistic calculations based on point-mass (3 DoF) plus spin drift.
-
-[![license]][LGPL-3]
-[![pypi]][PyPiUrl]
-[![pypi-pre]][pypi-pre-url]
-[![downloads]][pepy]
-[![downloads/month]][pepy]
-[![coverage]][coverage]
-[![py-versions]][sources]
-[![Made in Ukraine]][SWUBadge]
-
-[![Pytest RK4](https://github.com/o-murphy/py-ballisticcalc/actions/workflows/pytest-rk4-engine.yml/badge.svg)](https://github.com/o-murphy/py-ballisticcalc/actions/workflows/pytest-rk4-engine.yml)
-[![Python Euler](https://github.com/o-murphy/py-ballisticcalc/actions/workflows/pytest-euler-engine.yml/badge.svg)](https://github.com/o-murphy/py-ballisticcalc/actions/workflows/pytest-euler-engine.yml)
-[![Pytest Euler (Cython)](https://github.com/o-murphy/py-ballisticcalc/actions/workflows/pytest-cythonized-euler-engine.yml/badge.svg)](https://github.com/o-murphy/py-ballisticcalc/actions/workflows/pytest-cythonized-euler-engine.yml)
-[![Pytest RK4 (Cython)](https://github.com/o-murphy/py-ballisticcalc/actions/workflows/pytest-cythonized-rk4-engine.yml/badge.svg)](https://github.com/o-murphy/py-ballisticcalc/actions/workflows/pytest-cythonized-rk4-engine.yml)
-[![Pytest Scipy](https://github.com/o-murphy/py-ballisticcalc/actions/workflows/pytest-scipy-engine.yml/badge.svg)](https://github.com/o-murphy/py-ballisticcalc/actions/workflows/pytest-scipy-engine.yml)
-
-[sources]:
-https://github.com/o-murphy/py-ballisticcalc
-
-[license]:
-https://img.shields.io/github/license/o-murphy/py-ballisticcalc?style=flat-square
-
-[LGPL-3]:
-https://opensource.org/licenses/LGPL-3.0-only
-
-[pypi]:
-https://img.shields.io/pypi/v/py-ballisticcalc?style=flat-square&logo=pypi
-
-[PyPiUrl]:
-https://pypi.org/project/py-ballisticcalc/
-
-[pypi-pre]:
-https://img.shields.io/github/v/release/o-murphy/py-ballisticcalc?include_prereleases&style=flat-square&logo=pypi&label=pypi%20pre
-
-[pypi-pre-url]:
-https://pypi.org/project/py-ballisticcalc/#history
-
-[coverage]:
-https://github.com/o-murphy/py-ballisticcalc/coverage.svg
-
-[downloads]:
-https://img.shields.io/pepy/dt/py-ballisticcalc?style=flat-square
-
-[downloads/month]:
-https://static.pepy.tech/personalized-badge/py-ballisticcalc?style=flat-square&period=month&units=abbreviation&left_color=grey&right_color=blue&left_text=downloads%2Fmonth
-
-[pepy]:
-https://pepy.tech/project/py-ballisticcalc
-
-[py-versions]:
-https://img.shields.io/pypi/pyversions/py-ballisticcalc?style=flat-square
-
-[Made in Ukraine]:
-https://img.shields.io/badge/made_in-Ukraine-ffd700.svg?labelColor=0057b7&style=flat-square
-
-[SWUBadge]:
-https://stand-with-ukraine.pp.ua
-
-[DOCUMENTATION]:
-https://o-murphy.github.io/py-ballisticcalc
-
-### Contents
-
-* **[Installation](#installation)**
-    * [Latest stable](https://pypi.org/project/py-ballisticcalc/)
-
-  [//]: # (  * [From sources]&#40;#installing-from-sources&#41;)
-  [//]: # (  * [Clone and build]&#40;#clone-and-build&#41;)
-
-* **[QuickStart](#quickstart)**
-
-    * [Examples](#examples)
-    * [Ballistic Concepts](#ballistic-concepts)
-    * [Units](#units)
-    * [Calculation Engines](#calculation-engines)
-
-* **[Documentation][DOCUMENTATION]**
-* **[Contributors](#contributors)**
-* **[About project](#about-project)**
-
-# Installation
-
-## pip
-
-```shell
-pip install py-ballisticcalc
-
-<<<<<<< HEAD
-# Using precompiled backend (improves performance)
-pip install "py-ballisticcalc[exts]"
-
-# Using matplotlib and pandas uses additional dependencies
-pip install "py-ballisticcalc[charts]"
-```
-
-## uv
-=======
-# Include compiled engines
-pip install py-ballisticcalc[exts]
-
-# Include support for charting and dataframes
-pip install py-ballisticcalc[charts]
->>>>>>> b5d083f3
-
-# Get everything, including the SciPy engine
-pip install pyballistic[exts,charts,scipy]
-```
-
-----
-
-# [QuickStart](https://o-murphy.github.io/py-ballisticcalc/latest/)
-
-## [Examples](https://github.com/o-murphy/py-ballisticcalc/blob/master/examples/Examples.ipynb)
-  * [Extreme Examples](https://github.com/o-murphy/py-ballisticcalc/blob/master/examples/ExtremeExamples.ipynb)
-
-## [Ballistic Concepts](https://o-murphy.github.io/py-ballisticcalc/latest/concepts)
-  * [Coordinates](https://o-murphy.github.io/py-ballisticcalc/latest/concepts/#coordinates)
-  * [Slant / Look Angle](https://o-murphy.github.io/py-ballisticcalc/latest/concepts/#look-angle)
-  * [Danger Space](https://o-murphy.github.io/py-ballisticcalc/latest/concepts/#danger-space)
-
-## [Units](https://o-murphy.github.io/py-ballisticcalc/latest/concepts/unit)
-
-Work in your preferred terms with easy conversions for the following dimensions and units:
-* **Angular**: radian, degree, MOA, mil, mrad, thousandth, inch/100yd, cm/100m, o'clock
-* **Distance**: inch, foot, yard, mile, nautical mile, mm, cm, m, km, line
-* **Energy**: foot-pound, joule
-* **Pressure**: mmHg, inHg, bar, hPa, PSI
-* **Temperature**: Fahrenheit, Celsius, Kelvin, Rankine
-* **Time**: second, minute, millisecond, microsecond, nanosecond, picosecond
-* **Velocity**: m/s, km/h, ft/s, mph, knots
-* **Weight**: grain, ounce, gram, pound, kilogram, newton
-
-
-## [Calculation Engines](https://o-murphy.github.io/py-ballisticcalc/latest/concepts/engines)
-
-Choose between different calculation engines, or build your own.  Included engines:
-
-| Engine Name               |   Speed        | Dependencies    | Description                    |
-|:--------------------------|:--------------:|:---------------:|:-------------------------------|
-| `rk4_engine`              | Baseline (1x)  | None, default   | Runge-Kutta 4th-order integration  |
-| `euler_engine`            |  0.5x (slower) | None            | Euler 1st-order integration |
-| `verlet_engine`           |  0.7x (slower) | None            | Verlet 2nd-order integration |
-| `cythonized_rk4_engine`   | 50x (faster)   | `[exts]`        | Compiled Runge-Kutta 4th-order |
-| `cythonized_euler_engine` | 40x (faster)   | `[exts]`        | Compiled Euler integration |
-| `scipy_engine`            | 10x (faster)   | `scipy`         | Advanced numerical methods |
-
-
-# About project
-
-The library provides trajectory calculation for ballistic projectiles launched by airguns, bows, firearms, artillery, etc.
-
-The core point-mass (3DoF) ballistic model underlying this project was used on the earliest digital computers.  Robert McCoy (author of *Modern Exterior Ballistics*) implemented one in BASIC.  [JBM published code in C](https://www.jbmballistics.com/ballistics/downloads/downloads.shtml). Nikolay Gekht ported that to [C#](https://gehtsoft-usa.github.io/BallisticCalculator/web-content.html), extended it with formulas from Bryan Litz's _Applied Ballistics_, and ported it to [Go](https://godoc.org/github.com/gehtsoft-usa/go_ballisticcalc), while
-Alexandre Trofimov implemented a calculator in [JavaScript](https://ptosis.ch/ebalka/ebalka.html).
-
-This Python3 implementation has been expanded to support multiple ballistic coefficients and custom drag functions, such as those derived from Doppler radar data.
-
-## Contributors
-
-**This project exists thanks to all the people who contribute.**
-
-<a href="https://github.com/o-murphy/py_ballisticcalc/graphs/contributors"><img height=32 src="https://contrib.rocks/image?repo=o-murphy/py_ballisticcalc" /></a>
-
-Special thanks to:
-
-* **[David Bookstaber](https://github.com/dbookstaber)** - Ballistics Expert <br>
-*For help understanding and improving the functionality*
-* **[Serhiy Yevtushenko](https://github.com/serhiy-yevtushenko)** - Applied Mathematician <br>
-*For helping in consultations, testing, and improving edge case compatibility*
-* **[Nikolay Gekht](https://github.com/nikolaygekht)** <br>
-*For the source code in C# and GO-lang from which this project firstly was forked*
-
-[//]: # (## Sister projects)
-
-[//]: # ()
-
-[//]: # (* **Py-BalCalc** - GUI App for [py_ballisticcalc]&#40;https://github.com/o-murphy/py_ballisticcalc&#41; solver library and profiles editor)
-
-[//]: # (* **eBallistica** - Kivy based mobile App for ballistic calculations)
-
-[//]: # ()
-
-[//]: # (* <img align="center" height=32 src="https://github.com/JAremko/ArcherBC2/blob/main/resources/skins/sol-dark/icons/icon-frame.png?raw=true" /> [ArcherBC2]&#40;https://github.com/JAremko/ArcherBC2&#41; and [ArcherBC2 mobile]&#40;https://github.com/ApodemusSylvaticus/archerBC2_mobile&#41; - Ballistic profile editors)
-
-[//]: # (  - *See also [a7p_transfer_example]&#40;https://github.com/JAremko/a7p_transfer_example&#41; or [a7p]&#40;https://github.com/o-murphy/a7p&#41; repo to get info about the ballistic profile format*)
-
-## RISK NOTICE
-
-This library performs approximate simulations of complex physical processes.
-Therefore, the calculation results MUST NOT be considered as completely and reliably reflecting actual behavior of projectiles. While these results may be used for educational purpose, they must NOT be considered as reliable for the areas where incorrect calculation may cause making a wrong decision, financial harm, or can put a human life at risk.
-
-THE CODE IS PROVIDED "AS IS", WITHOUT WARRANTY OF ANY KIND, EXPRESS OR IMPLIED, INCLUDING BUT NOT LIMITED TO THE WARRANTIES OF MERCHANTABILITY, FITNESS FOR A PARTICULAR PURPOSE AND NONINFRINGEMENT. IN NO EVENT SHALL THE AUTHORS OR COPYRIGHT HOLDERS BE LIABLE FOR ANY CLAIM, DAMAGES OR OTHER LIABILITY, WHETHER IN AN ACTION OF CONTRACT, TORT OR OTHERWISE, ARISING FROM, OUT OF OR IN CONNECTION WITH THE MATERIALS OR THE USE OR OTHER DEALINGS IN THE MATERIALS.
+# BallisticCalculator
+
+LGPL library for small arms ballistic calculations based on point-mass (3 DoF) plus spin drift.
+
+[![license]][LGPL-3]
+[![pypi]][PyPiUrl]
+[![pypi-pre]][pypi-pre-url]
+[![downloads]][pepy]
+[![downloads/month]][pepy]
+[![coverage]][coverage]
+[![py-versions]][sources]
+[![Made in Ukraine]][SWUBadge]
+
+[![Pytest RK4](https://github.com/o-murphy/py-ballisticcalc/actions/workflows/pytest-rk4-engine.yml/badge.svg)](https://github.com/o-murphy/py-ballisticcalc/actions/workflows/pytest-rk4-engine.yml)
+[![Python Euler](https://github.com/o-murphy/py-ballisticcalc/actions/workflows/pytest-euler-engine.yml/badge.svg)](https://github.com/o-murphy/py-ballisticcalc/actions/workflows/pytest-euler-engine.yml)
+[![Pytest Euler (Cython)](https://github.com/o-murphy/py-ballisticcalc/actions/workflows/pytest-cythonized-euler-engine.yml/badge.svg)](https://github.com/o-murphy/py-ballisticcalc/actions/workflows/pytest-cythonized-euler-engine.yml)
+[![Pytest RK4 (Cython)](https://github.com/o-murphy/py-ballisticcalc/actions/workflows/pytest-cythonized-rk4-engine.yml/badge.svg)](https://github.com/o-murphy/py-ballisticcalc/actions/workflows/pytest-cythonized-rk4-engine.yml)
+[![Pytest Scipy](https://github.com/o-murphy/py-ballisticcalc/actions/workflows/pytest-scipy-engine.yml/badge.svg)](https://github.com/o-murphy/py-ballisticcalc/actions/workflows/pytest-scipy-engine.yml)
+
+[sources]:
+https://github.com/o-murphy/py-ballisticcalc
+
+[license]:
+https://img.shields.io/github/license/o-murphy/py-ballisticcalc?style=flat-square
+
+[LGPL-3]:
+https://opensource.org/licenses/LGPL-3.0-only
+
+[pypi]:
+https://img.shields.io/pypi/v/py-ballisticcalc?style=flat-square&logo=pypi
+
+[PyPiUrl]:
+https://pypi.org/project/py-ballisticcalc/
+
+[pypi-pre]:
+https://img.shields.io/github/v/release/o-murphy/py-ballisticcalc?include_prereleases&style=flat-square&logo=pypi&label=pypi%20pre
+
+[pypi-pre-url]:
+https://pypi.org/project/py-ballisticcalc/#history
+
+[coverage]:
+https://github.com/o-murphy/py-ballisticcalc/coverage.svg
+
+[downloads]:
+https://img.shields.io/pepy/dt/py-ballisticcalc?style=flat-square
+
+[downloads/month]:
+https://static.pepy.tech/personalized-badge/py-ballisticcalc?style=flat-square&period=month&units=abbreviation&left_color=grey&right_color=blue&left_text=downloads%2Fmonth
+
+[pepy]:
+https://pepy.tech/project/py-ballisticcalc
+
+[py-versions]:
+https://img.shields.io/pypi/pyversions/py-ballisticcalc?style=flat-square
+
+[Made in Ukraine]:
+https://img.shields.io/badge/made_in-Ukraine-ffd700.svg?labelColor=0057b7&style=flat-square
+
+[SWUBadge]:
+https://stand-with-ukraine.pp.ua
+
+[DOCUMENTATION]:
+https://o-murphy.github.io/py-ballisticcalc
+
+### Contents
+
+* **[Installation](#installation)**
+    * [Latest stable](https://pypi.org/project/py-ballisticcalc/)
+
+  [//]: # (  * [From sources]&#40;#installing-from-sources&#41;)
+  [//]: # (  * [Clone and build]&#40;#clone-and-build&#41;)
+
+* **[QuickStart](#quickstart)**
+
+    * [Examples](#examples)
+    * [Ballistic Concepts](#ballistic-concepts)
+    * [Units](#units)
+    * [Calculation Engines](#calculation-engines)
+
+* **[Documentation][DOCUMENTATION]**
+* **[Contributors](#contributors)**
+* **[About project](#about-project)**
+
+# Installation
+
+## pip
+
+```shell
+pip install py-ballisticcalc
+
+# Using precompiled backend (improves performance)
+pip install "py-ballisticcalc[exts]"
+
+# Using matplotlib and pandas uses additional dependencies
+pip install "py-ballisticcalc[charts]"
+
+# Get everything, including the SciPy engine
+pip install "pyballistic[exts,charts,scipy]"
+```
+
+----
+
+# [QuickStart](https://o-murphy.github.io/py-ballisticcalc/latest/)
+
+## [Examples](https://github.com/o-murphy/py-ballisticcalc/blob/master/examples/Examples.ipynb)
+  * [Extreme Examples](https://github.com/o-murphy/py-ballisticcalc/blob/master/examples/ExtremeExamples.ipynb)
+
+## [Ballistic Concepts](https://o-murphy.github.io/py-ballisticcalc/latest/concepts)
+  * [Coordinates](https://o-murphy.github.io/py-ballisticcalc/latest/concepts/#coordinates)
+  * [Slant / Look Angle](https://o-murphy.github.io/py-ballisticcalc/latest/concepts/#look-angle)
+  * [Danger Space](https://o-murphy.github.io/py-ballisticcalc/latest/concepts/#danger-space)
+
+## [Units](https://o-murphy.github.io/py-ballisticcalc/latest/concepts/unit)
+
+Work in your preferred terms with easy conversions for the following dimensions and units:
+* **Angular**: radian, degree, MOA, mil, mrad, thousandth, inch/100yd, cm/100m, o'clock
+* **Distance**: inch, foot, yard, mile, nautical mile, mm, cm, m, km, line
+* **Energy**: foot-pound, joule
+* **Pressure**: mmHg, inHg, bar, hPa, PSI
+* **Temperature**: Fahrenheit, Celsius, Kelvin, Rankine
+* **Time**: second, minute, millisecond, microsecond, nanosecond, picosecond
+* **Velocity**: m/s, km/h, ft/s, mph, knots
+* **Weight**: grain, ounce, gram, pound, kilogram, newton
+
+
+## [Calculation Engines](https://o-murphy.github.io/py-ballisticcalc/latest/concepts/engines)
+
+Choose between different calculation engines, or build your own.  Included engines:
+
+| Engine Name               |   Speed        | Dependencies    | Description                    |
+|:--------------------------|:--------------:|:---------------:|:-------------------------------|
+| `rk4_engine`              | Baseline (1x)  | None, default   | Runge-Kutta 4th-order integration  |
+| `euler_engine`            |  0.5x (slower) | None            | Euler 1st-order integration |
+| `verlet_engine`           |  0.7x (slower) | None            | Verlet 2nd-order integration |
+| `cythonized_rk4_engine`   | 50x (faster)   | `[exts]`        | Compiled Runge-Kutta 4th-order |
+| `cythonized_euler_engine` | 40x (faster)   | `[exts]`        | Compiled Euler integration |
+| `scipy_engine`            | 10x (faster)   | `scipy`         | Advanced numerical methods |
+
+
+# About project
+
+The library provides trajectory calculation for ballistic projectiles launched by airguns, bows, firearms, artillery, etc.
+
+The core point-mass (3DoF) ballistic model underlying this project was used on the earliest digital computers.  Robert McCoy (author of *Modern Exterior Ballistics*) implemented one in BASIC.  [JBM published code in C](https://www.jbmballistics.com/ballistics/downloads/downloads.shtml). Nikolay Gekht ported that to [C#](https://gehtsoft-usa.github.io/BallisticCalculator/web-content.html), extended it with formulas from Bryan Litz's _Applied Ballistics_, and ported it to [Go](https://godoc.org/github.com/gehtsoft-usa/go_ballisticcalc), while
+Alexandre Trofimov implemented a calculator in [JavaScript](https://ptosis.ch/ebalka/ebalka.html).
+
+This Python3 implementation has been expanded to support multiple ballistic coefficients and custom drag functions, such as those derived from Doppler radar data.
+
+## Contributors
+
+**This project exists thanks to all the people who contribute.**
+
+<a href="https://github.com/o-murphy/py_ballisticcalc/graphs/contributors"><img height=32 src="https://contrib.rocks/image?repo=o-murphy/py_ballisticcalc" /></a>
+
+Special thanks to:
+
+* **[David Bookstaber](https://github.com/dbookstaber)** - Ballistics Expert <br>
+*For help understanding and improving the functionality*
+* **[Serhiy Yevtushenko](https://github.com/serhiy-yevtushenko)** - Applied Mathematician <br>
+*For helping in consultations, testing, and improving edge case compatibility*
+* **[Nikolay Gekht](https://github.com/nikolaygekht)** <br>
+*For the source code in C# and GO-lang from which this project firstly was forked*
+
+[//]: # (## Sister projects)
+
+[//]: # ()
+
+[//]: # (* **Py-BalCalc** - GUI App for [py_ballisticcalc]&#40;https://github.com/o-murphy/py_ballisticcalc&#41; solver library and profiles editor)
+
+[//]: # (* **eBallistica** - Kivy based mobile App for ballistic calculations)
+
+[//]: # ()
+
+[//]: # (* <img align="center" height=32 src="https://github.com/JAremko/ArcherBC2/blob/main/resources/skins/sol-dark/icons/icon-frame.png?raw=true" /> [ArcherBC2]&#40;https://github.com/JAremko/ArcherBC2&#41; and [ArcherBC2 mobile]&#40;https://github.com/ApodemusSylvaticus/archerBC2_mobile&#41; - Ballistic profile editors)
+
+[//]: # (  - *See also [a7p_transfer_example]&#40;https://github.com/JAremko/a7p_transfer_example&#41; or [a7p]&#40;https://github.com/o-murphy/a7p&#41; repo to get info about the ballistic profile format*)
+
+## RISK NOTICE
+
+This library performs approximate simulations of complex physical processes.
+Therefore, the calculation results MUST NOT be considered as completely and reliably reflecting actual behavior of projectiles. While these results may be used for educational purpose, they must NOT be considered as reliable for the areas where incorrect calculation may cause making a wrong decision, financial harm, or can put a human life at risk.
+
+THE CODE IS PROVIDED "AS IS", WITHOUT WARRANTY OF ANY KIND, EXPRESS OR IMPLIED, INCLUDING BUT NOT LIMITED TO THE WARRANTIES OF MERCHANTABILITY, FITNESS FOR A PARTICULAR PURPOSE AND NONINFRINGEMENT. IN NO EVENT SHALL THE AUTHORS OR COPYRIGHT HOLDERS BE LIABLE FOR ANY CLAIM, DAMAGES OR OTHER LIABILITY, WHETHER IN AN ACTION OF CONTRACT, TORT OR OTHERWISE, ARISING FROM, OUT OF OR IN CONNECTION WITH THE MATERIALS OR THE USE OR OTHER DEALINGS IN THE MATERIALS.