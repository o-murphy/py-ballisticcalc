--- conflicted
+++ resolved
@@ -8,11 +8,7 @@
 
 [project]
 name = "py_ballisticcalc"
-<<<<<<< HEAD
 version = "2.1.0b7"
-=======
-version = "2.1.0b6"
->>>>>>> 320c6c60
 
 authors = [
     { name = "o-murphy", email = "thehelixpg@gmail.com" },
@@ -54,11 +50,7 @@
 
 
 [project.optional-dependencies]
-<<<<<<< HEAD
 exts = ['py_ballisticcalc.exts==2.1.0b7']
-=======
-exts = ['py_ballisticcalc.exts==2.1.0b6']
->>>>>>> 320c6c60
 charts = ['matplotlib', 'pandas']
 visualize = ['matplotlib', 'pandas']
 dev = [
