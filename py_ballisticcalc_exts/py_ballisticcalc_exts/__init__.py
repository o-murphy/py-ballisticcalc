--- conflicted
+++ resolved
@@ -1,13 +1,8 @@
 __author__ = "o-murphy"
 __copyright__ = ("",)
 
-<<<<<<< HEAD
-__credits__ = ["o-murphy"]
-__version__ = "1.1.4"
-=======
 __credits__ = ["o-murphy", "dbookstaber"]
 __version__ = "2.0.0b0"
->>>>>>> 7b41c7c3
 
 from .drag_model import *
 from .trajectory_calc import *