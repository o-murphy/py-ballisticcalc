from libc.math cimport sqrt, fabs, pow, sin, cos, tan, atan, log10, floor
cimport cython

from py_ballisticcalc.conditions import Atmo, Shot, Wind
from py_ballisticcalc.munition import Ammo
from py_ballisticcalc.settings import Settings
from py_ballisticcalc.trajectory_data import TrajectoryData
from py_ballisticcalc.unit import *

__all__ = ('TrajectoryCalc',)

cdef double cZeroFindingAccuracy = 0.000005
cdef double cMinimumVelocity = 50.0
cdef double cMaximumDrop = -15000
cdef int cMaxIterations = 20
cdef double cGravityConstant = -32.17405

cdef struct CurvePoint:
    double a, b, c

cdef enum CTrajFlag:
    NONE = 0
    ZERO_UP = 1
    ZERO_DOWN = 2
    MACH = 4
    RANGE = 8
    DANGER = 16
    ZERO = ZERO_UP | ZERO_DOWN
    ALL = RANGE | ZERO_UP | ZERO_DOWN | MACH | DANGER

cdef class Vector:
    cdef double x
    cdef double y
    cdef double z

    def __cinit__(Vector self, double x, double y, double z):
        self.x = x
        self.y = y
        self.z = z

    cdef double magnitude(Vector self):
        return sqrt(self.x * self.x + self.y * self.y + self.z * self.z)

    cdef Vector mul_by_const(Vector self, double a):
        return Vector(self.x * a, self.y * a, self.z * a)

    cdef double mul_by_vector(Vector self, Vector b):
        return self.x * b.x + self.y * b.y + self.z * b.z

    cdef Vector add(Vector self, Vector b):
        return Vector(self.x + b.x, self.y + b.y, self.z + b.z)

    cdef Vector subtract(Vector self, Vector b):
        return Vector(self.x - b.x, self.y - b.y, self.z - b.z)

    cdef Vector negate(Vector self):
        return Vector(-self.x, -self.y, -self.z)

    cdef Vector normalize(Vector self):
        cdef double m = self.magnitude()
        if fabs(m) < 1e-10:
            return Vector(self.x, self.y, self.z)
        return self.mul_by_const(1.0 / m)

    def __add__(Vector self, Vector other):
        return self.add(other)

    def __radd__(Vector self, Vector other):
        return self.add(other)

    def __iadd__(Vector self, Vector other):
        return self.add(other)

    def __sub__(Vector self, Vector other):
        return self.subtract(other)

    def __rsub__(Vector self, Vector other):
        return self.subtract(other)

    def __isub__(Vector self, Vector other):
        return self.subtract(other)

    def __mul__(Vector self, object other):
        if isinstance(other, (int, float)):
            return self.mul_by_const(other)
        if isinstance(other, Vector):
            return self.mul_by_vector(other)
        raise TypeError(other)

    def __rmul__(Vector self, object other):
        return self.__mul__(other)

    def __imul__(Vector self, object other):
        return self.__mul__(other)

    def __neg__(Vector self):
        return self.negate()

cdef class TrajectoryCalc:
    cdef:
        object ammo
        double _bc
        list _table_data
        list _curve
        Vector gravity_vector
        double look_angle
        double twist
        double length
        double diameter
        double weight
        double barrel_elevation
        double barrel_azimuth
        double sight_height
        double cant_cosine
        double cant_sine
        double alt0
        double calc_step
        double muzzle_velocity
        double stability_coefficient

    def __init__(self, ammo: Ammo):
        self.ammo = ammo
        self._bc = self.ammo.dm.BC
        self._table_data = ammo.dm.drag_table
        self._curve = calculate_curve(self._table_data)
        self.gravity_vector = Vector(.0, cGravityConstant, .0)

    cdef double get_calc_step(self, double step = 0):
        if step == 0:
            return Settings.get_max_calc_step_size() / 2.0
        return min(step, Settings.get_max_calc_step_size()) / 2.0

    def zero_angle(self, shot_info: Shot, distance: Distance):
        return self._zero_angle(shot_info, distance)

    def trajectory(self, shot_info: Shot, max_range: Distance, dist_step: Distance,
                   extra_data: bool = False):
        cdef:
            object step = Settings.Units.distance(dist_step)
            object atmo = shot_info.atmo
            list winds = shot_info.winds
            CTrajFlag filter_flags = CTrajFlag.RANGE

        if extra_data:
            dist_step = Distance.Foot(0.2)
            filter_flags = CTrajFlag.ALL

        self._init_trajectory(shot_info)            
        return self._trajectory(shot_info, max_range >> Distance.Foot, dist_step >> Distance.Foot, filter_flags)

    def _init_trajectory(self, shot_info: Shot):
        self.look_angle = shot_info.look_angle >> Angular.Radian
        self.twist = shot_info.weapon.twist >> Distance.Inch
        self.length = shot_info.ammo.dm.length >> Distance.Inch
        self.diameter = shot_info.ammo.dm.diameter >> Distance.Inch
        self.weight = shot_info.ammo.dm.weight >> Weight.Grain
        self.barrel_elevation = shot_info.barrel_elevation >> Angular.Radian
        self.barrel_azimuth = shot_info.barrel_azimuth >> Angular.Radian
        self.sight_height = shot_info.weapon.sight_height >> Distance.Foot
        self.cant_cosine = cos(shot_info.cant_angle >> Angular.Radian)
        self.cant_sine = sin(shot_info.cant_angle >> Angular.Radian)
        self.alt0 = shot_info.atmo.altitude >> Distance.Foot
        self.calc_step = self.get_calc_step()
        if Settings.USE_POWDER_SENSITIVITY:
            self.muzzle_velocity = shot_info.ammo.get_velocity_for_temp(shot_info.atmo.temperature) >> Velocity.FPS
        else:
            self.muzzle_velocity = shot_info.ammo.mv >> Velocity.FPS
        self.stability_coefficient = self.calc_stability_coefficient(shot_info.atmo)

    cdef _zero_angle(TrajectoryCalc self, object shot_info, object distance):
        cdef:
            double zero_distance = cos(shot_info.look_angle >> Angular.Radian) * (distance >> Distance.Foot)
            double height_at_zero = sin(shot_info.look_angle >> Angular.Radian) * (distance >> Distance.Foot)
            double maximum_range = zero_distance
            int iterations_count = 0
            double zero_finding_error = cZeroFindingAccuracy * 2

<<<<<<< HEAD
        # x - distance towards target, y - drop and z - windage
        while zero_finding_error > cZeroFindingAccuracy and iterations_count < cMaxIterations:
            velocity = muzzle_velocity
            time = 0.0
            range_vector = Vector(.0, -sight_height, .0)
            velocity_vector = Vector(
                cos(barrel_elevation) * cos(barrel_azimuth),
                sin(barrel_elevation),
                cos(barrel_elevation) * sin(barrel_azimuth)
            ) * velocity

            while range_vector.x <= maximum_range:
                if velocity < cMinimumVelocity or range_vector.y < cMaximumDrop:
                    break

                delta_time = calc_step / velocity_vector.x

                drag = density_factor * velocity * self.drag_by_mach(velocity / mach)

                velocity_vector -= (velocity_vector * drag - gravity_vector) * delta_time
                delta_range_vector = Vector(calc_step, velocity_vector.y * delta_time,
                                            velocity_vector.z * delta_time)
                range_vector += delta_range_vector
                velocity = velocity_vector.magnitude()
                time += delta_range_vector.magnitude() / velocity

                if fabs(range_vector.x - zero_distance) < 0.5 * calc_step:
                    zero_finding_error = fabs(range_vector.y - height_at_zero)
                    if zero_finding_error > cZeroFindingAccuracy:
                        barrel_elevation -= (range_vector.y - height_at_zero) / range_vector.x
                    break
=======
        self._init_trajectory(shot_info)
        self.barrel_azimuth = 0.0
        self.barrel_elevation = atan(height_at_zero / zero_distance)
        self.twist = 0
        maximum_range -= 1.5*self.calc_step
>>>>>>> 7b41c7c3

        # x = horizontal distance down range, y = drop, z = windage
        while zero_finding_error > cZeroFindingAccuracy and iterations_count < cMaxIterations:
            t = self._trajectory(shot_info, maximum_range, zero_distance, CTrajFlag.NONE)[0]
            height = t.height >> Distance.Foot
            zero_finding_error = fabs(height - height_at_zero)
            if zero_finding_error > cZeroFindingAccuracy:
                self.barrel_elevation -= (height - height_at_zero) / zero_distance
            else:  # last barrel_elevation hit zero!
                break
            iterations_count += 1
        if zero_finding_error > cZeroFindingAccuracy:
            raise Exception(f'Zero vertical error {zero_finding_error} feet, after {iterations_count} iterations.')
        return Angular.Radian(self.barrel_elevation)

    cdef _trajectory(TrajectoryCalc self, object shot_info,
                     double maximum_range, double step, CTrajFlag filter_flags):
        cdef:
<<<<<<< HEAD
            double density_factor, mach
            double time, velocity, windage, delta_time, drag

            double look_angle = weapon.zero_look_angle >> Angular.Radian
            double twist = weapon.twist >> Distance.Inch
            double length = ammo.length >> Distance.Inch
            double diameter = ammo.dm.diameter >> Distance.Inch
            double weight = ammo.dm.weight >> Weight.Grain

            # double step = shot_info.step >> Distance.Foot
            double step = dist_step >> Distance.Foot
            double calc_step = self.get_calc_step(step)

            double maximum_range = (shot_info.max_range >> Distance.Foot) + 1

=======
            object _flag, seen_zero  # CTrajFlag
            double density_factor, mach, velocity, delta_time
            list ranges = []
>>>>>>> 7b41c7c3
            int ranges_length = int(maximum_range / step) + 1
            double time = .0
            double previous_mach = .0
            double drag = .0

            int len_winds = len(shot_info.winds)
            int current_item, current_wind
            double next_range_distance = .0
<<<<<<< HEAD
            double barrel_azimuth = .0
            double previous_mach = .0

            Vector gravity_vector = Vector(.0, cGravityConstant, .0)
            Vector range_vector = Vector(.0, -sight_height, .0)
            Vector velocity_vector, velocity_adjusted, delta_range_vector, wind_vector

            list ranges = []

            object _flag, seen_zero  # CTrajFlag
=======
            double next_wind_range = Wind.MAX_DISTANCE_FEET

            Vector velocity_vector, velocity_adjusted
            Vector range_vector, delta_range_vector, wind_vector
>>>>>>> 7b41c7c3

        if len_winds < 1:
            wind_vector = Vector(.0, .0, .0)
        else:
<<<<<<< HEAD
            if len_winds > 1:
                next_wind_range = winds[0].until_distance >> Distance.Foot
            wind_vector = wind_to_vector(shot_info, winds[0])

        if Settings.USE_POWDER_SENSITIVITY:
            velocity = ammo.get_velocity_for_temp(atmo.temperature) >> Velocity.FPS
        else:
            velocity = ammo.mv >> Velocity.FPS

        # x - distance towards target, y - drop and z - windage
        velocity_vector = Vector(cos(barrel_elevation) * cos(barrel_azimuth), sin(barrel_elevation),
                                 cos(barrel_elevation) * sin(barrel_azimuth)) * velocity

        if twist != 0 and length and diameter:
            stability_coefficient = calculate_stability_coefficient(ammo, weapon, atmo)
            twist_coefficient = -1 if twist > 0 else 1
=======
            wind_vector = wind_to_vector(shot_info.winds[0])
            next_wind_range = shot_info.winds[0].until_distance >> Distance.Foot

        velocity = self.muzzle_velocity
        # x: downrange distance, y: drop, z: windage
        range_vector = Vector(.0, -self.cant_cosine*self.sight_height, -self.cant_sine*self.sight_height)
        velocity_vector = Vector(cos(self.barrel_elevation) * cos(self.barrel_azimuth),
                                 sin(self.barrel_elevation),
                                 cos(self.barrel_elevation) * sin(self.barrel_azimuth)) * velocity

>>>>>>> 7b41c7c3

        # With non-zero look_angle, rounding can suggest multiple adjacent zero-crossings
        seen_zero = CTrajFlag.NONE  # Record when we see each zero crossing so we only register one
        if range_vector.y >= 0:
            seen_zero |= CTrajFlag.ZERO_UP  # We're starting above zero; we can only go down
<<<<<<< HEAD
        elif range_vector.y < 0 and barrel_elevation < look_angle:
            seen_zero |= CTrajFlag.ZERO_DOWN  # We're below and pointing down from look angle; no zeroes!

        while range_vector.x <= maximum_range + calc_step:
=======
        elif range_vector.y < 0 and self.barrel_elevation < self.look_angle:
            seen_zero |= CTrajFlag.ZERO_DOWN  # We're below and pointing down from look angle; no zeroes!

        #region Trajectory Loop
        while range_vector.x <= maximum_range + self.calc_step:
>>>>>>> 7b41c7c3
            _flag = CTrajFlag.NONE

            if range_vector.x >= next_wind_range:
                current_wind += 1
                if current_wind >= len_winds:  # No more winds listed after this range
                    wind_vector = Vector(.0, .0, .0)
                    next_wind_range = Wind.MAX_DISTANCE_FEET
                else:
<<<<<<< HEAD
                    next_wind_range = winds[current_wind].until_distance() >> Distance.Foot

            # Zero-crossing checks
            if range_vector.x > 0:
                # Zero reference line is the sight line defined by look_angle
                reference_height = range_vector.x * tan(look_angle)
                # If we haven't seen ZERO_UP, we look for that first
                if not seen_zero & CTrajFlag.ZERO_UP:
                    if range_vector.y >= reference_height:
                        _flag |= CTrajFlag.ZERO_UP
                        seen_zero |= CTrajFlag.ZERO_UP
                # We've crossed above sight line; now look for crossing back through it
                elif not seen_zero & CTrajFlag.ZERO_DOWN:
                    if range_vector.y < reference_height:
                        _flag |= CTrajFlag.ZERO_DOWN
                        seen_zero |= CTrajFlag.ZERO_DOWN

            # Mach crossing check
            if (velocity / mach <= 1) and (previous_mach > 1):
                _flag |= CTrajFlag.MACH

            # Next range check
            if range_vector.x >= next_range_distance:
                _flag |= CTrajFlag.RANGE
                next_range_distance += step
                current_item += 1

            if _flag & filter_flags:

                windage = range_vector.z

                if twist != 0:
                    windage += (1.25 * (stability_coefficient + 1.2)
                                * pow(time, 1.83) * twist_coefficient) / 12

                ranges.append(create_trajectory_row(
                    time, range_vector, velocity_vector,
                    velocity, mach, windage, weight, _flag
                ))

                if current_item == ranges_length:
                    break

=======
                    wind_vector = wind_to_vector(shot_info.winds[current_wind])
                    next_wind_range = shot_info.winds[current_wind].until_distance >> Distance.Foot

            density_factor, mach = shot_info.atmo.get_density_factor_and_mach_for_altitude(
                self.alt0 + range_vector.y)

            if filter_flags:
                # Zero-crossing checks
                if range_vector.x > 0:
                    # Zero reference line is the sight line defined by look_angle
                    reference_height = range_vector.x * tan(self.look_angle)
                    # If we haven't seen ZERO_UP, we look for that first
                    if not seen_zero & CTrajFlag.ZERO_UP:
                        if range_vector.y >= reference_height:
                            _flag |= CTrajFlag.ZERO_UP
                            seen_zero |= CTrajFlag.ZERO_UP
                    # We've crossed above sight line; now look for crossing back through it
                    elif not seen_zero & CTrajFlag.ZERO_DOWN:
                        if range_vector.y < reference_height:
                            _flag |= CTrajFlag.ZERO_DOWN
                            seen_zero |= CTrajFlag.ZERO_DOWN

                # Mach crossing check
                if (velocity / mach <= 1) and (previous_mach > 1):
                    _flag |= CTrajFlag.MACH

                # Next range check
                if range_vector.x >= next_range_distance:
                    _flag |= CTrajFlag.RANGE
                    next_range_distance += step
                    current_item += 1

                # Record TrajectoryData row
                if _flag & filter_flags:
                    ranges.append(create_trajectory_row(
                        time, range_vector, velocity_vector,
                        velocity, mach, self.spin_drift(time), self.look_angle,
                        density_factor, drag, self.weight, _flag
                    ))
                    if current_item == ranges_length:
                        break

>>>>>>> 7b41c7c3
            previous_mach = velocity / mach

            #region Ballistic calculation step
            delta_time = self.calc_step / velocity_vector.x
            velocity_adjusted = velocity_vector - wind_vector
            velocity = velocity_adjusted.magnitude()
<<<<<<< HEAD

            drag = density_factor * velocity * self.drag_by_mach(velocity / mach)

            velocity_vector -= (velocity_adjusted * drag - gravity_vector) * delta_time
            delta_range_vector = Vector(calc_step,
=======
            drag = density_factor * velocity * self.drag_by_mach(velocity / mach)
            velocity_vector -= (velocity_adjusted * drag - self.gravity_vector) * delta_time
            delta_range_vector = Vector(self.calc_step,
>>>>>>> 7b41c7c3
                                        velocity_vector.y * delta_time,
                                        velocity_vector.z * delta_time)
            range_vector += delta_range_vector
            velocity = velocity_vector.magnitude()
            time += delta_range_vector.magnitude() / velocity

            if velocity < cMinimumVelocity or range_vector.y < cMaximumDrop:
                break
            #endregion
        #endregion
        # If filter_flags == 0 then all we want is the ending value
        if not filter_flags:
            ranges.append(create_trajectory_row(
                        time, range_vector, velocity_vector,
                        velocity, mach, self.spin_drift(time), self.look_angle,
                        density_factor, drag, self.weight, _flag))
        return ranges

    cdef double drag_by_mach(self, double mach):
<<<<<<< HEAD
=======
        """ Drag force = V^2 * Cd * AirDensity * S / 2m where:
            cStandardDensity of Air = 0.076474 lb/ft^3
            S is cross-section = d^2 pi/4, where d is bullet diameter in inches
            m is bullet mass in pounds
        BC contains m/d^2 in units lb/in^2, which we multiply by 144 to convert to lb/ft^2
        Thus: The magic constant found here = StandardDensity * pi / (4 * 2 * 144)
        """
>>>>>>> 7b41c7c3
        cdef double cd = calculate_by_curve(self._table_data, self._curve, mach)
        return cd * 2.08551e-04 / self._bc

    cdef double spin_drift(self, double time):
        """Litz spin-drift approximation
        :param time: Time of flight
        :return: windage due to spin drift, in feet
        """
        if self.twist != 0:
            sign = 1 if self.twist > 0 else -1
            return sign * (1.25 * (self.stability_coefficient + 1.2) * pow(time, 1.83) ) / 12
        return 0

    cdef double calc_stability_coefficient(self, object atmo):
        """Miller stability coefficient"""
        cdef:
            double twist_rate, length, sd, fv, ft, pt, ftp
        if self.twist and self.length and self.diameter:
            twist_rate = fabs(self.twist) / self.diameter
            length = self.length / self.diameter
            sd = 30 * self.weight / (pow(twist_rate, 2) * pow(self.diameter, 3) * length * (1 + pow(length, 2)))
            fv = pow(self.muzzle_velocity / 2800, 1.0 / 3.0)
            ft = atmo.temperature >> Temperature.Fahrenheit
            pt = atmo.pressure >> Pressure.InHg
            ftp = ((ft + 460) / (59 + 460)) * (29.92 / pt)
            return sd * fv * ftp
        return 0

cdef Vector wind_to_vector(object wind):
    cdef:
        double range_component = (wind.velocity >> Velocity.FPS) * cos(wind.direction_from >> Angular.Radian)
        double cross_component = (wind.velocity >> Velocity.FPS) * sin(wind.direction_from >> Angular.Radian)
    return Vector(range_component, 0., cross_component)

cdef create_trajectory_row(double time, Vector range_vector, Vector velocity_vector,
                           double velocity, double mach, double spin_drift, double look_angle,
                           double density_factor, double drag, double weight, object flag):
    cdef:
        double windage = range_vector.z + spin_drift
        double drop_adjustment = get_correction(range_vector.x, range_vector.y)
        double windage_adjustment = get_correction(range_vector.x, windage)
        double trajectory_angle = atan(velocity_vector.y / velocity_vector.x)

    return TrajectoryData(
        time=time,
        distance=Distance.Foot(range_vector.x),
        velocity=Velocity.FPS(velocity),
        mach=velocity / mach,
        height=Distance.Foot(range_vector.y),
        target_drop=Distance.Foot((range_vector.y - range_vector.x * tan(look_angle)) * cos(look_angle)),
        drop_adj=Angular.Radian(drop_adjustment - (look_angle if range_vector.x else 0)),
        windage=Distance.Foot(windage),
        windage_adj=Angular.Radian(windage_adjustment),
        look_distance= Distance.Foot(range_vector.x / cos(look_angle)),
        angle=Angular.Radian(trajectory_angle),
        density_factor = density_factor-1,
        drag = drag,
        energy=Energy.FootPound(calculate_energy(weight, velocity)),
        ogw=Weight.Pound(calculate_ogv(weight, velocity)),
        flag=flag
    )

@cython.cdivision(True)
cdef double get_correction(double distance, double offset):
    if distance != 0:
        return atan(offset / distance)
    return 0  # better None

cdef double calculate_energy(double bullet_weight, double velocity):
    return bullet_weight * pow(velocity, 2) / 450400

cdef double calculate_ogv(double bullet_weight, double velocity):
    return pow(bullet_weight, 2) * pow(velocity, 3) * 1.5e-12

cdef list calculate_curve(list data_points):
    cdef double rate, x1, x2, x3, y1, y2, y3, a, b, c
    cdef list curve = []
    cdef CurvePoint curve_point
    cdef int num_points, len_data_points, len_data_range

    rate = (data_points[1]['CD'] - data_points[0]['CD']) / (data_points[1]['Mach'] - data_points[0]['Mach'])
    curve = [CurvePoint(0, rate, data_points[0]['CD'] - data_points[0]['Mach'] * rate)]
    len_data_points = int(len(data_points))
    len_data_range = len_data_points - 1

    for i in range(1, len_data_range):
        x1 = data_points[i - 1]['Mach']
        x2 = data_points[i]['Mach']
        x3 = data_points[i + 1]['Mach']
        y1 = data_points[i - 1]['CD']
        y2 = data_points[i]['CD']
        y3 = data_points[i + 1]['CD']
        a = ((y3 - y1) * (x2 - x1) - (y2 - y1) * (x3 - x1)) / (
                (x3 * x3 - x1 * x1) * (x2 - x1) - (x2 * x2 - x1 * x1) * (x3 - x1))
        b = (y2 - y1 - a * (x2 * x2 - x1 * x1)) / (x2 - x1)
        c = y1 - (a * x1 * x1 + b * x1)
        curve_point = CurvePoint(a, b, c)
        curve.append(curve_point)

    num_points = len_data_points
    rate = (data_points[num_points - 1]['CD'] - data_points[num_points - 2]['CD']) / \
           (data_points[num_points - 1]['Mach'] - data_points[num_points - 2]['Mach'])
    curve_point = CurvePoint(0, rate, data_points[num_points - 1]['CD'] - data_points[num_points - 2]['Mach'] * rate)
    curve.append(curve_point)
    return curve

cdef double calculate_by_curve(list data, list curve, double mach):
    cdef int num_points, mlo, mhi, mid
    cdef CurvePoint curve_m

    num_points = int(len(curve))
    mlo = 0
    mhi = num_points - 2

    while mhi - mlo > 1:
        mid = int(floor(mhi + mlo) / 2.0)
        if data[mid]['Mach'] < mach:
            mlo = mid
        else:
            mhi = mid

    if data[mhi]['Mach'] - mach > mach - data[mlo]['Mach']:
        m = mlo
    else:
        m = mhi
    curve_m = curve[m]
    return curve_m.c + mach * (curve_m.b + curve_m.a * mach)<|MERGE_RESOLUTION|>--- conflicted
+++ resolved
@@ -175,45 +175,11 @@
             int iterations_count = 0
             double zero_finding_error = cZeroFindingAccuracy * 2
 
-<<<<<<< HEAD
-        # x - distance towards target, y - drop and z - windage
-        while zero_finding_error > cZeroFindingAccuracy and iterations_count < cMaxIterations:
-            velocity = muzzle_velocity
-            time = 0.0
-            range_vector = Vector(.0, -sight_height, .0)
-            velocity_vector = Vector(
-                cos(barrel_elevation) * cos(barrel_azimuth),
-                sin(barrel_elevation),
-                cos(barrel_elevation) * sin(barrel_azimuth)
-            ) * velocity
-
-            while range_vector.x <= maximum_range:
-                if velocity < cMinimumVelocity or range_vector.y < cMaximumDrop:
-                    break
-
-                delta_time = calc_step / velocity_vector.x
-
-                drag = density_factor * velocity * self.drag_by_mach(velocity / mach)
-
-                velocity_vector -= (velocity_vector * drag - gravity_vector) * delta_time
-                delta_range_vector = Vector(calc_step, velocity_vector.y * delta_time,
-                                            velocity_vector.z * delta_time)
-                range_vector += delta_range_vector
-                velocity = velocity_vector.magnitude()
-                time += delta_range_vector.magnitude() / velocity
-
-                if fabs(range_vector.x - zero_distance) < 0.5 * calc_step:
-                    zero_finding_error = fabs(range_vector.y - height_at_zero)
-                    if zero_finding_error > cZeroFindingAccuracy:
-                        barrel_elevation -= (range_vector.y - height_at_zero) / range_vector.x
-                    break
-=======
         self._init_trajectory(shot_info)
         self.barrel_azimuth = 0.0
         self.barrel_elevation = atan(height_at_zero / zero_distance)
         self.twist = 0
         maximum_range -= 1.5*self.calc_step
->>>>>>> 7b41c7c3
 
         # x = horizontal distance down range, y = drop, z = windage
         while zero_finding_error > cZeroFindingAccuracy and iterations_count < cMaxIterations:
@@ -232,27 +198,9 @@
     cdef _trajectory(TrajectoryCalc self, object shot_info,
                      double maximum_range, double step, CTrajFlag filter_flags):
         cdef:
-<<<<<<< HEAD
-            double density_factor, mach
-            double time, velocity, windage, delta_time, drag
-
-            double look_angle = weapon.zero_look_angle >> Angular.Radian
-            double twist = weapon.twist >> Distance.Inch
-            double length = ammo.length >> Distance.Inch
-            double diameter = ammo.dm.diameter >> Distance.Inch
-            double weight = ammo.dm.weight >> Weight.Grain
-
-            # double step = shot_info.step >> Distance.Foot
-            double step = dist_step >> Distance.Foot
-            double calc_step = self.get_calc_step(step)
-
-            double maximum_range = (shot_info.max_range >> Distance.Foot) + 1
-
-=======
             object _flag, seen_zero  # CTrajFlag
             double density_factor, mach, velocity, delta_time
             list ranges = []
->>>>>>> 7b41c7c3
             int ranges_length = int(maximum_range / step) + 1
             double time = .0
             double previous_mach = .0
@@ -261,45 +209,14 @@
             int len_winds = len(shot_info.winds)
             int current_item, current_wind
             double next_range_distance = .0
-<<<<<<< HEAD
-            double barrel_azimuth = .0
-            double previous_mach = .0
-
-            Vector gravity_vector = Vector(.0, cGravityConstant, .0)
-            Vector range_vector = Vector(.0, -sight_height, .0)
-            Vector velocity_vector, velocity_adjusted, delta_range_vector, wind_vector
-
-            list ranges = []
-
-            object _flag, seen_zero  # CTrajFlag
-=======
             double next_wind_range = Wind.MAX_DISTANCE_FEET
 
             Vector velocity_vector, velocity_adjusted
             Vector range_vector, delta_range_vector, wind_vector
->>>>>>> 7b41c7c3
 
         if len_winds < 1:
             wind_vector = Vector(.0, .0, .0)
         else:
-<<<<<<< HEAD
-            if len_winds > 1:
-                next_wind_range = winds[0].until_distance >> Distance.Foot
-            wind_vector = wind_to_vector(shot_info, winds[0])
-
-        if Settings.USE_POWDER_SENSITIVITY:
-            velocity = ammo.get_velocity_for_temp(atmo.temperature) >> Velocity.FPS
-        else:
-            velocity = ammo.mv >> Velocity.FPS
-
-        # x - distance towards target, y - drop and z - windage
-        velocity_vector = Vector(cos(barrel_elevation) * cos(barrel_azimuth), sin(barrel_elevation),
-                                 cos(barrel_elevation) * sin(barrel_azimuth)) * velocity
-
-        if twist != 0 and length and diameter:
-            stability_coefficient = calculate_stability_coefficient(ammo, weapon, atmo)
-            twist_coefficient = -1 if twist > 0 else 1
-=======
             wind_vector = wind_to_vector(shot_info.winds[0])
             next_wind_range = shot_info.winds[0].until_distance >> Distance.Foot
 
@@ -310,24 +227,16 @@
                                  sin(self.barrel_elevation),
                                  cos(self.barrel_elevation) * sin(self.barrel_azimuth)) * velocity
 
->>>>>>> 7b41c7c3
 
         # With non-zero look_angle, rounding can suggest multiple adjacent zero-crossings
         seen_zero = CTrajFlag.NONE  # Record when we see each zero crossing so we only register one
         if range_vector.y >= 0:
             seen_zero |= CTrajFlag.ZERO_UP  # We're starting above zero; we can only go down
-<<<<<<< HEAD
-        elif range_vector.y < 0 and barrel_elevation < look_angle:
-            seen_zero |= CTrajFlag.ZERO_DOWN  # We're below and pointing down from look angle; no zeroes!
-
-        while range_vector.x <= maximum_range + calc_step:
-=======
         elif range_vector.y < 0 and self.barrel_elevation < self.look_angle:
             seen_zero |= CTrajFlag.ZERO_DOWN  # We're below and pointing down from look angle; no zeroes!
 
         #region Trajectory Loop
         while range_vector.x <= maximum_range + self.calc_step:
->>>>>>> 7b41c7c3
             _flag = CTrajFlag.NONE
 
             if range_vector.x >= next_wind_range:
@@ -336,51 +245,6 @@
                     wind_vector = Vector(.0, .0, .0)
                     next_wind_range = Wind.MAX_DISTANCE_FEET
                 else:
-<<<<<<< HEAD
-                    next_wind_range = winds[current_wind].until_distance() >> Distance.Foot
-
-            # Zero-crossing checks
-            if range_vector.x > 0:
-                # Zero reference line is the sight line defined by look_angle
-                reference_height = range_vector.x * tan(look_angle)
-                # If we haven't seen ZERO_UP, we look for that first
-                if not seen_zero & CTrajFlag.ZERO_UP:
-                    if range_vector.y >= reference_height:
-                        _flag |= CTrajFlag.ZERO_UP
-                        seen_zero |= CTrajFlag.ZERO_UP
-                # We've crossed above sight line; now look for crossing back through it
-                elif not seen_zero & CTrajFlag.ZERO_DOWN:
-                    if range_vector.y < reference_height:
-                        _flag |= CTrajFlag.ZERO_DOWN
-                        seen_zero |= CTrajFlag.ZERO_DOWN
-
-            # Mach crossing check
-            if (velocity / mach <= 1) and (previous_mach > 1):
-                _flag |= CTrajFlag.MACH
-
-            # Next range check
-            if range_vector.x >= next_range_distance:
-                _flag |= CTrajFlag.RANGE
-                next_range_distance += step
-                current_item += 1
-
-            if _flag & filter_flags:
-
-                windage = range_vector.z
-
-                if twist != 0:
-                    windage += (1.25 * (stability_coefficient + 1.2)
-                                * pow(time, 1.83) * twist_coefficient) / 12
-
-                ranges.append(create_trajectory_row(
-                    time, range_vector, velocity_vector,
-                    velocity, mach, windage, weight, _flag
-                ))
-
-                if current_item == ranges_length:
-                    break
-
-=======
                     wind_vector = wind_to_vector(shot_info.winds[current_wind])
                     next_wind_range = shot_info.winds[current_wind].until_distance >> Distance.Foot
 
@@ -423,24 +287,15 @@
                     if current_item == ranges_length:
                         break
 
->>>>>>> 7b41c7c3
             previous_mach = velocity / mach
 
             #region Ballistic calculation step
             delta_time = self.calc_step / velocity_vector.x
             velocity_adjusted = velocity_vector - wind_vector
             velocity = velocity_adjusted.magnitude()
-<<<<<<< HEAD
-
-            drag = density_factor * velocity * self.drag_by_mach(velocity / mach)
-
-            velocity_vector -= (velocity_adjusted * drag - gravity_vector) * delta_time
-            delta_range_vector = Vector(calc_step,
-=======
             drag = density_factor * velocity * self.drag_by_mach(velocity / mach)
             velocity_vector -= (velocity_adjusted * drag - self.gravity_vector) * delta_time
             delta_range_vector = Vector(self.calc_step,
->>>>>>> 7b41c7c3
                                         velocity_vector.y * delta_time,
                                         velocity_vector.z * delta_time)
             range_vector += delta_range_vector
@@ -460,8 +315,6 @@
         return ranges
 
     cdef double drag_by_mach(self, double mach):
-<<<<<<< HEAD
-=======
         """ Drag force = V^2 * Cd * AirDensity * S / 2m where:
             cStandardDensity of Air = 0.076474 lb/ft^3
             S is cross-section = d^2 pi/4, where d is bullet diameter in inches
@@ -469,7 +322,6 @@
         BC contains m/d^2 in units lb/in^2, which we multiply by 144 to convert to lb/ft^2
         Thus: The magic constant found here = StandardDensity * pi / (4 * 2 * 144)
         """
->>>>>>> 7b41c7c3
         cdef double cd = calculate_by_curve(self._table_data, self._curve, mach)
         return cd * 2.08551e-04 / self._bc
 
