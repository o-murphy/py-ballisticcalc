"""Unittests for the specific issues library"""
# mypy: ignore - mypy overhead is not worth it for test code
from typing import Any

import pytest

from py_ballisticcalc import (DragModel, TableG1, Distance, Weight, Ammo, Velocity, Weapon, Shot,
                              Angular, Calculator, RangeError, HitResult, BaseEngineConfigDict,
                              loadImperialUnits, loadMetricUnits, PreferredUnits)
from py_ballisticcalc.helpers import must_fire


def get_object_attribute_values_as_dict(obj: Any) -> dict[str, Any]:
    """Returns the attributes of an object as a dictionary."""
    return {attr: getattr(obj, attr) for attr in dir(obj) if not attr.startswith(("_", "defaults", "set"))}

<<<<<<< HEAD
=======

@pytest.mark.usefixtures("loaded_engine_instance")
>>>>>>> 666412f0
class TestIssue96_97:
    """Scenario where velocity.x approaches zero."""

    @pytest.fixture(autouse=True)
    def setup_method(self, loaded_engine_instance):
        drag_model = DragModel(bc=0.03,
                               drag_table=TableG1,
                               diameter=Distance.Millimeter(23),
                               weight=Weight.Gram(188.5),
                               length=Distance.Millimeter(108.2))
        ammo = Ammo(drag_model, Velocity.MPS(930))
        weapon = Weapon()
        self.zero = Shot(weapon=weapon, ammo=ammo, relative_angle=Angular.Degree(1.0))
        self.calc = Calculator(engine=loaded_engine_instance, config=BaseEngineConfigDict(cMinimumVelocity=0))
        self.trange = Distance.Meter(1600.2437248702522)

    def test_must_return_hit_result(self):
        """Return results even when desired trajectory_range isn't reached."""
        with pytest.raises(RangeError, match="Max range not reached"):
            self.calc.fire(self.zero, self.trange, extra_data=True)

        hit_result, err = must_fire(self.calc, self.zero, self.trange, extra_data=True)

        # should return error
        assert isinstance(err, RangeError)
        assert isinstance(hit_result, HitResult), f"Expected HitResult but got {type(hit_result)}"


class TestIssue144:
    """Changing the preferred unit should not affect the results"""

    @pytest.fixture(autouse=True)
    def setup_method(self, loaded_engine_instance):
        # storing preferred unit settings in order to avoid influencing other tests
        # due to preferred unit being singletons
        self.previous_preferred_units = get_object_attribute_values_as_dict(PreferredUnits)
        drag_model = DragModel(
            bc=0.759,
            drag_table=TableG1,
            weight=Weight.Gram(108),
            diameter=Distance.Millimeter(23),
            length=Distance.Millimeter(108.2),
        )
        weapon = Weapon()
        ammo = Ammo(drag_model, Velocity.MPS(930))
        self.shot = Shot(weapon=weapon, ammo=ammo, relative_angle=Angular.Degree(13.122126582196692))
        self.range = Distance.Meter(740.8068308628336)
        self.calc = Calculator(engine=loaded_engine_instance)

    def teardown_method(self):
        PreferredUnits.set(**self.previous_preferred_units)

    def check_expected_last_point(self, hit_result):
        assert 11 == len(hit_result.trajectory)
        last_hit_point = hit_result[-1]
        assert pytest.approx(0.992020943919257, abs=1e-3) == last_hit_point.time
        assert pytest.approx(740.8068308628334, abs=1e-6) == (last_hit_point.distance >> Distance.Meter)
        assert pytest.approx(168.4260740559500, abs=1e-2) == (last_hit_point.height >> Distance.Meter)

    def testResultsWithImperialUnits(self):
        loadImperialUnits()
        hit_result = self.calc.fire(self.shot, self.range, extra_data=False)
        self.check_expected_last_point(hit_result)

    def testResultsWithImperialUnits_FloatInput(self):
        loadImperialUnits()
        hit_result = self.calc.fire(self.shot, self.range >> PreferredUnits.distance, extra_data=False)
        self.check_expected_last_point(hit_result)

    def testResultsWithMetricUnits(self):
        loadMetricUnits()
        hit_result = self.calc.fire(self.shot, self.range, extra_data=False)
        self.check_expected_last_point(hit_result)

    def testResultsWithMetricUnits_FloatInput(self):
        loadMetricUnits()
        hit_result = self.calc.fire(self.shot, self.range >> PreferredUnits.distance, extra_data=False)
        self.check_expected_last_point(hit_result)

    def testResultsWithMetricUnits_FloatTrajectoryStep(self):
        loadMetricUnits()
        hit_result = self.calc.fire(self.shot, self.range,
                                    trajectory_step=Distance.Inch(2916.5623262316285) >> PreferredUnits.distance,
                                    extra_data=False)
        self.check_expected_last_point(hit_result)

    def testResultsWithImperialUnitsAndYards(self):
        loadImperialUnits()
        PreferredUnits.distance = Distance.Yard
        hit_result = self.calc.fire(self.shot, self.range, extra_data=False)
        self.check_expected_last_point(hit_result)

    def testResultsWithImperialUnitAndYards_UnitTrajectoryStep(self):
        loadImperialUnits()
        PreferredUnits.distance = Distance.Yard
        hit_result = self.calc.fire(self.shot, self.range, trajectory_step=Distance.Inch(2916.5623262316285),
                                    extra_data=False)
        self.check_expected_last_point(hit_result)

    def testResultWithImperialUnits_FloatRange(self):
        loadImperialUnits()
        assert PreferredUnits.distance == Distance.Foot
        hit_result = self.calc.fire(self.shot, self.range >> Distance.Foot, extra_data=False)
        self.check_expected_last_point(hit_result)<|MERGE_RESOLUTION|>--- conflicted
+++ resolved
@@ -14,11 +14,6 @@
     """Returns the attributes of an object as a dictionary."""
     return {attr: getattr(obj, attr) for attr in dir(obj) if not attr.startswith(("_", "defaults", "set"))}
 
-<<<<<<< HEAD
-=======
-
-@pytest.mark.usefixtures("loaded_engine_instance")
->>>>>>> 666412f0
 class TestIssue96_97:
     """Scenario where velocity.x approaches zero."""
 
