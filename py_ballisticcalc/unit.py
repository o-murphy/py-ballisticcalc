--- conflicted
+++ resolved
@@ -20,33 +20,6 @@
     Radian = 0
     Degree = 1
     MOA = 2
-<<<<<<< HEAD
-    MIL = 3
-    MRAD = 4
-    THOUSAND = 5
-    INCHES_PER_100YD = 6
-    CM_PER_100M = 7
-    H_O_CLOCK = 8
-
-    INCH = 10
-    FOOT = 11
-    YARD = 12
-    MILE = 13
-    NAUTICAL_MILE = 14
-    MILLIMETER = 15
-    CENTIMETER = 16
-    METER = 17
-    KILOMETER = 18
-    LINE = 19
-
-    FOOT_POUND = 30
-    JOULE = 31
-
-    MM_HG = 40
-    IN_HG = 41
-    BAR = 42
-    HP = 43
-=======
     Mil = 3
     MRad = 4
     Thousandth = 5
@@ -72,7 +45,6 @@
     InHg = 41
     Bar = 42
     hPa = 43
->>>>>>> 7b41c7c3
     PSI = 44
 
     Fahrenheit = 50
@@ -152,36 +124,6 @@
 
 
 UnitPropsDict = {
-<<<<<<< HEAD
-    Unit.RAD: UnitProps('radian', 6, 'rad'),
-    Unit.DEGREE: UnitProps('degree', 4, '°'),
-    Unit.MOA: UnitProps('MOA', 2, 'MOA'),
-    Unit.MIL: UnitProps('MIL', 2, 'MIL'),
-    Unit.MRAD: UnitProps('MRAD', 2, 'MRAD'),
-    Unit.THOUSAND: UnitProps('thousand', 2, 'ths'),
-    Unit.INCHES_PER_100YD: UnitProps('inches/100yd', 2, 'in/100yd'),
-    Unit.CM_PER_100M: UnitProps('cm/100m', 2, 'cm/100m'),
-    Unit.H_O_CLOCK: UnitProps('hour', 2, 'h'),
-
-    Unit.INCH: UnitProps("inch", 3, "inch"),
-    Unit.FOOT: UnitProps("foot", 2, "ft"),
-    Unit.YARD: UnitProps("yard", 3, "yd"),
-    Unit.MILE: UnitProps("mile", 3, "mi"),
-    Unit.NAUTICAL_MILE: UnitProps("nautical mile", 3, "nm"),
-    Unit.MILLIMETER: UnitProps("millimeter", 3, "mm"),
-    Unit.CENTIMETER: UnitProps("centimeter", 3, "cm"),
-    Unit.METER: UnitProps("meter", 3, "m"),
-    Unit.KILOMETER: UnitProps("kilometer", 3, "km"),
-    Unit.LINE: UnitProps("line", 3, "ln"),
-
-    Unit.FOOT_POUND: UnitProps('foot * pound', 0, 'ft·lb'),
-    Unit.JOULE: UnitProps('joule', 0, 'J'),
-
-    Unit.MM_HG: UnitProps('mmHg', 0, 'mmHg'),
-    Unit.IN_HG: UnitProps('inHg', 6, 'inHg'),
-    Unit.BAR: UnitProps('bar', 2, 'bar'),
-    Unit.HP: UnitProps('hPa', 4, 'hPa'),
-=======
     Unit.Radian: UnitProps('radian', 6, 'rad'),
     Unit.Degree: UnitProps('degree', 4, '°'),
     Unit.MOA: UnitProps('MOA', 2, 'MOA'),
@@ -210,7 +152,6 @@
     Unit.InHg: UnitProps('inHg', 6, 'inHg'),
     Unit.Bar: UnitProps('bar', 2, 'bar'),
     Unit.hPa: UnitProps('hPa', 4, 'hPa'),
->>>>>>> 7b41c7c3
     Unit.PSI: UnitProps('psi', 4, 'psi'),
 
     Unit.Fahrenheit: UnitProps('fahrenheit', 1, '°F'),
@@ -222,16 +163,6 @@
     Unit.KMH: UnitProps('kmh', 1, 'km/h'),
     Unit.FPS: UnitProps('fps', 1, 'ft/s'),
     Unit.MPH: UnitProps('mph', 1, 'mph'),
-<<<<<<< HEAD
-    Unit.KT: UnitProps('knots', 1, 'kt'),
-
-    Unit.GRAIN: UnitProps('grain', 1, 'gr'),
-    Unit.OUNCE: UnitProps('ounce', 1, 'oz'),
-    Unit.GRAM: UnitProps('gram', 1, 'g'),
-    Unit.POUND: UnitProps('pound', 3, 'lb'),
-    Unit.KILOGRAM: UnitProps('kilogram', 3, 'kg'),
-    Unit.NEWTON: UnitProps('newton', 3, 'N'),
-=======
     Unit.KT: UnitProps('knot', 1, 'kt'),
 
     Unit.Grain: UnitProps('grain', 1, 'gr'),
@@ -240,7 +171,6 @@
     Unit.Pound: UnitProps('pound', 0, 'lb'),
     Unit.Kilgram: UnitProps('kilogram', 3, 'kg'),
     Unit.Newton: UnitProps('newton', 3, 'N'),
->>>>>>> 7b41c7c3
 }
 
 
@@ -604,21 +534,12 @@
     Radian = Unit.Radian
     Degree = Unit.Degree
     MOA = Unit.MOA
-<<<<<<< HEAD
-    Mil = Unit.MIL
-    MRad = Unit.MRAD
-    Thousand = Unit.THOUSAND
-    InchesPer100Yd = Unit.INCHES_PER_100YD
-    CmPer100M = Unit.CM_PER_100M
-    OClock = Unit.H_O_CLOCK
-=======
     Mil = Unit.Mil
     MRad = Unit.MRad
     Thousandth = Unit.Thousandth
     InchesPer100Yd = Unit.InchesPer100Yd
     CmPer100M = Unit.CmPer100M
     OClock = Unit.OClock
->>>>>>> 7b41c7c3
 
 
 class Velocity(AbstractUnit):
