--- conflicted
+++ resolved
@@ -1,23 +1,17 @@
-"""LGPL library for small arms ballistic calculations (Python 3.8+)"""
-
-__author__ = "o-murphy"
-__copyright__ = ("",)
-
-<<<<<<< HEAD
-__credits__ = ["o-murphy"]
-__version__ = "1.1.4"
-
-=======
-__credits__ = ["o-murphy", "dbookstaber"]
-__version__ = "2.0.0b0"
->>>>>>> 7b41c7c3
-
-from .backend import *
-from .drag_tables import *
-from .settings import *
-from .multiple_bc import *
-from .interface import *
-from .trajectory_data import *
-from .conditions import *
-from .munition import *
-from .unit import *
+"""LGPL library for small arms ballistic calculations (Python 3.8+)"""
+
+__author__ = "o-murphy"
+__copyright__ = ("",)
+
+__credits__ = ["o-murphy", "dbookstaber"]
+__version__ = "2.0.0b0"
+
+from .backend import *
+from .drag_tables import *
+from .settings import *
+from .multiple_bc import *
+from .interface import *
+from .trajectory_data import *
+from .conditions import *
+from .munition import *
+from .unit import *