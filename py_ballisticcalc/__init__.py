"""LGPL library for small arms ballistic calculations (Python 3.8+)"""

__author__ = "o-murphy"
__copyright__ = ("",)

__credits__ = ["O-Murphy"]
<<<<<<< HEAD
__version__ = "1.1.0b4"


from .drag_model import *
=======
__version__ = "1.1.0b5"


from .drag_model import *  # pylint: disable=import-error
>>>>>>> d4c6b900
from .drag_tables import *
from .settings import *
from .multiple_bc import *
from .interface import *
from .trajectory_data import *
<<<<<<< HEAD
from .trajectory_calc import *
=======
from .trajectory_calc import *  # pylint: disable=import-error
>>>>>>> d4c6b900
from .conditions import *
from .munition import *
from .unit import *
<|MERGE_RESOLUTION|>--- conflicted
+++ resolved
@@ -1,30 +1,19 @@
-"""LGPL library for small arms ballistic calculations (Python 3.8+)"""
-
-__author__ = "o-murphy"
-__copyright__ = ("",)
-
-__credits__ = ["O-Murphy"]
-<<<<<<< HEAD
-__version__ = "1.1.0b4"
-
-
-from .drag_model import *
-=======
-__version__ = "1.1.0b5"
-
-
-from .drag_model import *  # pylint: disable=import-error
->>>>>>> d4c6b900
-from .drag_tables import *
-from .settings import *
-from .multiple_bc import *
-from .interface import *
-from .trajectory_data import *
-<<<<<<< HEAD
-from .trajectory_calc import *
-=======
-from .trajectory_calc import *  # pylint: disable=import-error
->>>>>>> d4c6b900
-from .conditions import *
-from .munition import *
-from .unit import *
+"""LGPL library for small arms ballistic calculations (Python 3.8+)"""
+
+__author__ = "o-murphy"
+__copyright__ = ("",)
+
+__credits__ = ["O-Murphy"]
+__version__ = "1.1.0b5"
+
+
+from .drag_model import *  # pylint: disable=import-error
+from .drag_tables import *
+from .settings import *
+from .multiple_bc import *
+from .interface import *
+from .trajectory_data import *
+from .trajectory_calc import *  # pylint: disable=import-error
+from .conditions import *
+from .munition import *
+from .unit import *