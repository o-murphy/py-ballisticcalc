--- conflicted
+++ resolved
@@ -4,30 +4,20 @@
 from dataclasses import dataclass, field
 from typing import Mapping, Union
 
-<<<<<<< HEAD
-from .settings import Settings as Set
-from .unit import Weight, Distance, Velocity
+from .unit import Weight, Distance, Velocity, PreferredUnits
+from .drag_tables import DragTablesSet
 
 __all__ = ('DragModel', 'DragDataPoint', 'BCpoint', 'DragModelMultiBC')
-=======
-from .unit import Weight, Distance, PreferredUnits
-from .drag_tables import DragTablesSet
->>>>>>> 8e023fb2
 
 cSpeedOfSoundMetric = 340.0  # Speed of sound in standard atmosphere, in m/s
 
 
 @dataclass
 class DragDataPoint:
-<<<<<<< HEAD
     """Drag coefficient at Mach number"""
     Mach: float  # Velocity in Mach units
     CD: float  # Drag coefficient
 
-=======
-    CD: float    # Drag coefficient
-    Mach: float  # Velocity in Mach prefer_units
->>>>>>> 8e023fb2
 
 @dataclass(order=True)
 class BCpoint:
@@ -35,7 +25,7 @@
     BC: float = field(compare=False)  # Ballistic Coefficient at the given Mach number
     Mach: float = field(default=-1, compare=True)  # Velocity in Mach units
     # Velocity only referenced if Mach number not supplied
-    V: Velocity = field(default_factory=lambda: Set.Units.velocity, compare=False)
+    V: Velocity = Dimension(preferred_units='velocity', compare=False)
 
     def __post_init__(self):
         # If Mach not defined then convert V using standard atmosphere
@@ -74,18 +64,11 @@
         self.drag_table = drag_table if isinstance(drag_table[0], DragDataPoint) \
             else make_data_points(drag_table)  # Convert from list of dicts to list of DragDataPoints
 
-<<<<<<< HEAD
         self.BC = bc
-        self.length = Set.Units.length(length)
-        self.weight = Set.Units.weight(weight)
-        self.diameter = Set.Units.diameter(diameter)
-        if weight > 0 and diameter > 0:
-=======
         self.length = PreferredUnits.length(length)
         self.weight = PreferredUnits.weight(weight)
         self.diameter = PreferredUnits.diameter(diameter)
-        if weight != 0 and diameter != 0:
->>>>>>> 8e023fb2
+        if weight > 0 and diameter > 0:
             self.sectional_density = self._get_sectional_density()
             self.form_factor = self._get_form_factor(self.BC)
 
@@ -130,8 +113,8 @@
     :param diameter: Bullet diameter in inches
     :param length: Bullet length in inches
     """
-    weight = Set.Units.weight(weight)
-    diameter = Set.Units.diameter(diameter)
+    weight = PreferredUnits.weight(weight)
+    diameter = PreferredUnits.diameter(diameter)
     if weight > 0 and diameter > 0:
         BC = sectional_density(weight >> Weight.Grain, diameter >> Distance.Inch)
     else:
