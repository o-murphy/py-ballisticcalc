--- conflicted
+++ resolved
@@ -4,13 +4,8 @@
 from dataclasses import dataclass, field
 
 from .munition import Weapon, Ammo
-<<<<<<< HEAD
-from .settings import Settings as Set
-from .unit import Distance, Velocity, Temperature, Pressure, TypedUnits, Angular
-=======
 # from .settings import Settings as Set
 from .unit import Distance, Velocity, Temperature, Pressure, Angular, Dimension, PreferredUnits
->>>>>>> 8e023fb2
 
 __all__ = ('Atmo', 'Wind', 'Shot')
 
@@ -22,11 +17,7 @@
 cA3: float = -3.07031e-06
 cA4: float = 4.21329e-07
 cA5: float = 3.342e-04
-<<<<<<< HEAD
-# ISA, metric units: (https://www.engineeringtoolbox.com/international-standard-atmosphere-d_985.html)
-=======
 # ISA, metric prefer_units: (https://www.engineeringtoolbox.com/international-standard-atmosphere-d_985.html)
->>>>>>> 8e023fb2
 cDegreesCtoK: float = 273.15  # °K = °C + 273.15
 cStandardTemperatureC: float = 15.0  # °C
 cLapseRateMetric: float = -6.5e-03  # Lapse Rate, °C/m
@@ -46,17 +37,11 @@
 @dataclass
 class Atmo(PreferredUnits.Mixine):  # pylint: disable=too-many-instance-attributes
     """Atmospheric conditions and density calculations"""
-<<<<<<< HEAD
-    altitude: [float, Distance] = field(default_factory=lambda: Set.Units.distance)
-    pressure: [float, Pressure] = field(default_factory=lambda: Set.Units.pressure)
-    temperature: [float, Temperature] = field(default_factory=lambda: Set.Units.temperature)
-=======
 
     altitude: [float, Pressure] = Dimension(prefer_units="distance")
     pressure: [float, Pressure] = Dimension(prefer_units="pressure")
     temperature: [float, Temperature] = Dimension(prefer_units="temperature")
 
->>>>>>> 8e023fb2
     humidity: float = 0.0  # Relative humidity [0% to 100%]
     density_ratio: float = field(init=False)  # Density / cStandardDensity
     mach: Velocity = field(init=False)  # Mach 1 in reference atmosphere
@@ -96,11 +81,7 @@
     def standard_pressure(altitude: Distance) -> Pressure:
         """ICAO standard pressure for altitude"""
         return Pressure.InHg(0.02953
-<<<<<<< HEAD
                              * math.pow(3.73145 - 2.56555e-05 * (altitude >> Distance.Foot),
-=======
-                             * math.pow(3.73145 - (2.56555e-05) * (altitude >> Distance.Foot),
->>>>>>> 8e023fb2
                                         cPressureExponent)
                              )
         # # Metric formula
@@ -145,7 +126,7 @@
     @staticmethod
     def air_density(t: Temperature, p: Pressure, humidity: float) -> float:
         """Source: https://en.wikipedia.org/wiki/Density_of_air#Humid_air
-        :return: Density in Imperial prefer_units (lb/ft^3)
+        :return: Density in Imperial units (lb/ft^3)
         """
         tC = t >> Temperature.Celsius
         pM = (p >> Pressure.hPa) * 100  # Pressure in Pascals
@@ -153,11 +134,7 @@
         psat = 6.1078 * math.pow(10, 17.27 * tC / (tC + 237.3))
         pv = humidity * psat  # Pressure of water vapor in Pascals
         pd = pM - pv  # Partial pressure of dry air in Pascals
-<<<<<<< HEAD
         # Density in metric units kg/m^3
-=======
-        # Density in metric prefer_units kg/m^3
->>>>>>> 8e023fb2
         density = (pd * 0.0289652 + pv * 0.018016) / (8.31446 * (tC + cDegreesCtoK))
         return density / cDensityImperialToMetric
 
@@ -198,7 +175,7 @@
 
     def get_density_factor_and_mach_for_altitude(self, altitude: float):
         """
-        :param altitude: ASL in prefer_units of feet
+        :param altitude: ASL in units of feet
         :return: density ratio and Mach 1 (fps) for the specified altitude
         """
         # Within 30 ft of initial altitude use initial values
@@ -257,11 +234,8 @@
     ammo: Ammo = field(default=None)
     atmo: Atmo = field(default=None)
     winds: list[Wind] = field(default=None)
-<<<<<<< HEAD
 
     # NOTE: Calculator assumes that winds are sorted by Wind.until_distance (ascending)
-=======
->>>>>>> 8e023fb2
 
     @property
     def barrel_elevation(self) -> Angular:
