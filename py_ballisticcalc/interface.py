"""Implements basic interface for the ballistics calculator"""
from dataclasses import dataclass, field

from .conditions import Shot
# pylint: disable=import-error,no-name-in-module,wildcard-import,unused-wildcard-import
from .backend import *
from .trajectory_data import HitResult
from .unit import Angular, Distance
from .settings import Settings

__all__ = ('Calculator',)


@dataclass
class Calculator:
    """Basic interface for the ballistics calculator"""

    _calc: TrajectoryCalc = field(init=False, repr=False, compare=False, default=None)

    @property
    def cdm(self):
        """returns custom drag function based on input data"""
        return self._calc._table_data

    def barrel_elevation_for_target(self, shot: Shot, target_distance: [float, Distance]) -> Angular:
        """Calculates barrel elevation to hit target at zero_distance.

        :param target_distance: Look-distance to "zero," which is point we want to hit.
            This is the distance that a rangefinder would return with no ballistic adjustment.
            NB: Some rangefinders offer an adjusted distance based on inclinometer measurement.
                However, without a complete ballistic model these can only approximate the effects
                on ballistic trajectory of shooting uphill or downhill.  Therefore:
                For maximum accuracy, use the raw sight distance and look_angle as inputs here.
        """
        self._calc = TrajectoryCalc(shot.ammo)
        target_distance = Settings.Units.distance(target_distance)
        total_elevation = self._calc.zero_angle(shot, target_distance)
        return Angular.Radian((total_elevation >> Angular.Radian)
                                 - (shot.look_angle >> Angular.Radian))

    def set_weapon_zero(self, shot: Shot, zero_distance: [float, Distance]) -> Angular:
        """Sets shot.weapon.zero_elevation so that it hits a target at zero_distance.

        :param target_distance: Look-distance to "zero," which is point we want to hit.
        """
        shot.weapon.zero_elevation = self.barrel_elevation_for_target(shot, zero_distance)
        return shot.weapon.zero_elevation

    def fire(self, shot: Shot, trajectory_range: [float, Distance],
             trajectory_step: [float, Distance] = 0,
             extra_data: bool = False) -> HitResult:
        """Calculates trajectory
        :param shot: shot parameters (initial position and barrel angle)
        :param range: Downrange distance at which to stop computing trajectory
        :param trajectory_step: step between trajectory points to record
        :param extra_data: True => store TrajectoryData for every calculation step;
            False => store TrajectoryData only for each trajectory_step
        """
        trajectory_range = Settings.Units.distance(trajectory_range)
        if not trajectory_step:
            trajectory_step = trajectory_range.unit_value / 10.0
        step = Settings.Units.distance(trajectory_step)
<<<<<<< HEAD
        self._calc = TrajectoryCalc(self.ammo)
        if not shot.zero_angle:
            shot.zero_angle = self._elevation
        data = self._calc.trajectory(self.weapon, shot, step, extra_data)
        return HitResult(self.weapon, shot, data, extra_data)
=======
        self._calc = TrajectoryCalc(shot.ammo)
        data = self._calc.trajectory(shot, trajectory_range, step, extra_data)
        return HitResult(shot, data, extra_data)
>>>>>>> 7b41c7c3
<|MERGE_RESOLUTION|>--- conflicted
+++ resolved
@@ -60,14 +60,6 @@
         if not trajectory_step:
             trajectory_step = trajectory_range.unit_value / 10.0
         step = Settings.Units.distance(trajectory_step)
-<<<<<<< HEAD
-        self._calc = TrajectoryCalc(self.ammo)
-        if not shot.zero_angle:
-            shot.zero_angle = self._elevation
-        data = self._calc.trajectory(self.weapon, shot, step, extra_data)
-        return HitResult(self.weapon, shot, data, extra_data)
-=======
         self._calc = TrajectoryCalc(shot.ammo)
         data = self._calc.trajectory(shot, trajectory_range, step, extra_data)
-        return HitResult(shot, data, extra_data)
->>>>>>> 7b41c7c3
+        return HitResult(shot, data, extra_data)